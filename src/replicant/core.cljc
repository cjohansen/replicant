--- conflicted
+++ resolved
@@ -141,21 +141,13 @@
       (string? (:style attrs)) (update :style explode-styles))))
 
 (defn flatten-seqs [xs]
-<<<<<<< HEAD
   (persistent!
    (reduce (fn [res x]
              (cond (nil? x) res
                    (seq? x) (reduce conj! res (flatten-seqs x))
                    :else (conj! res x))) (transient []) xs)))
 
-=======
-  (loop [res []
-         [x & xs] xs]
-    (cond
-      (and (nil? xs) (nil? x)) (not-empty res)
-      (seq? x) (recur (concat res (flatten-seqs x)) xs)
-      :else (recur (conj res x) xs))))
->>>>>>> 3cd201f7
+
 
 (defn get-children
   "Given an optional tag namespace `ns` (e.g. for SVG nodes) and `headers`, as
